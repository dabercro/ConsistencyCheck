--- conflicted
+++ resolved
@@ -33,12 +33,8 @@
     "T2_PT_NCG_Lisbon",
     "T2_US_Vanderbilt"
   ],
-<<<<<<< HEAD
   "WebDir": "/home/dabercro/public_html/ConsistencyCheck",
   "MaxMissing": 1000
-=======
-  "WebDir": "/var/www/html/dynamo/consistency",
   "MaxMissing": 1000,
   "MaxOrphanFraction": 0.3
->>>>>>> 17105b12
 }