#! /bin/bash

NUMBER=$1
MATCH=$2

if [ -z "$MATCH" -o "$NUMBER" = "-h" -o "$NUMBER" = "--help" ]
then
    perldoc -T $0
    exit 0
fi

# Add jq to the system path
PATH=$PATH:/home/dabercro/bin

# Get the directory of this script (should be in prod)
HERE=$(cd $(dirname $0) && pwd)

# Determine the SQLite3 database location from the configuration file
export DATABASE=$(jq -r '.WebDir' $HERE/consistency_config.json)/stats.db

# Don't know why it would happen, but protect against simple SQL injection
case $NUMBER in 
    *';'* ) exit 1 ;;
esac
case $MATCH in 
    *["'"';']* ) exit 1 ;;
esac

# Get the possible sites that match the constraint from dynamo
# Make sure users can only run over T2s or T1 disks
ALL_SITES=$(echo "SELECT name FROM sites WHERE name LIKE '$MATCH' AND (name LIKE 'T2_%' OR name LIKE 'T1_%_Disk');" | mysql --defaults-group-suffix=-dynamo -Ddynamo --skip-column-names)

# Make sure all of the sites are in the webpage's database
# Shove it all into one pipe to avoid too many connections
# Basically just looping over sites and inserting them
echo $ALL_SITES | tr ' ' '\n' | xargs -n1 -I '{SITE}' echo "INSERT OR IGNORE INTO sites VALUES ('{SITE}', 0, 0);" | sqlite3 $DATABASE

# Now get a list of sites to run on
SITES=$(echo "
SELECT sites.site FROM sites 
LEFT JOIN stats ON sites.site=stats.site
WHERE isrunning = 0
AND (sites.site = '$(echo $ALL_SITES | sed "s/ /' OR sites.site = '/g")')
ORDER BY stats.entered ASC
LIMIT $NUMBER;
" | sqlite3 $DATABASE)

# Check machine
if [ `hostname` = 't3serv012.mit.edu' ]
then

    # Some additional setup
    export X509_USER_PROXY=/tmp/x509up_u$(id -u)

    if [ "$USER" != "dynamo" ]
    then

        # If dynamo, keeping this fresh is notmyjob
        voms-proxy-info -e || voms-proxy-init -voms cms --valid 192:00

    fi

    # Source dynamo
    . $HOME/dynamo/etc/profile.d/init.sh

    # Lock all sites first
    echo "UPDATE sites SET isrunning = 1 WHERE site = '$(echo $SITES | sed "s/ /' OR site = '/g")';" | sqlite3 $DATABASE

    # Run over each site
    for SITE in $SITES
    do

        # Get the location of the log files
        LOGLOCATION=$(jq -r '.LogLocation' $HERE/consistency_config.json)
        test -d $LOGLOCATION || mkdir -p $LOGLOCATION

        echo "$(date) Starting run on $SITE" >> $LOGLOCATION/run_checks.log

<<<<<<< HEAD
=======
        # Report running
        echo "UPDATE sites SET isrunning = 2 WHERE site = '$SITE';" | sqlite3 $DATABASE

>>>>>>> ea7b89a0
        # Run
        PYTHONPATH=$(dirname $(dirname $HERE)):$HOME/dynamo/lib $HERE/compare.py $SITE watch &> $LOGLOCATION/${SITE}_$(date +%y%m%d_%H%M%S).log

        # Unlock
        echo "UPDATE sites SET isrunning = 0 WHERE site = '$SITE';" | sqlite3 $DATABASE

    done

else

    echo "You're on the wrong machine, but everything else worked fine for: $SITES"

fi


exit 0

: <<EOF

=pod

=head1 Usage:

   run_checks.sh <MAXNUMBER> <MATCH>

runs the Consistency Check for sites that match the name MATCH
(using a MySQL "LIKE" expression), limited to MAXNUMBER.
Sites that have not been run before will get priority.
After that, priority is assigned by the sites that have gone the longest
without getting a new summary entry in the summary webpage.
Sites that are currently running are excluded.

=head1 Examples:

   run_checks.sh 1 T2_US_MIT                           # If you want to run on a single site
   ListAge=0 InventoryAge=0 run_checks.sh 1 T2_US_MIT  # To get a fresh cache
   run_checks.sh 10 T2_%                               # Run on 10 high priority tier-2 sites
   run_checks.sh 2 T1_%_Disk                           # Start 2 tier-1 sites

=head1 Author

Daniel Abercrmbie <dabercro@mit.edu>

=cut

EOF<|MERGE_RESOLUTION|>--- conflicted
+++ resolved
@@ -76,12 +76,9 @@
 
         echo "$(date) Starting run on $SITE" >> $LOGLOCATION/run_checks.log
 
-<<<<<<< HEAD
-=======
         # Report running
         echo "UPDATE sites SET isrunning = 2 WHERE site = '$SITE';" | sqlite3 $DATABASE
 
->>>>>>> ea7b89a0
         # Run
         PYTHONPATH=$(dirname $(dirname $HERE)):$HOME/dynamo/lib $HERE/compare.py $SITE watch &> $LOGLOCATION/${SITE}_$(date +%y%m%d_%H%M%S).log
 
