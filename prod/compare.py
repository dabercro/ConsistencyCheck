--- conflicted
+++ resolved
@@ -120,17 +120,6 @@
             for line in prev_file:
                 prev_set.add(line.strip())
 
-<<<<<<< HEAD
-        os.rename(prev_missing,
-                  os.path.join(
-                      config.config_dict()['CacheLocation'],
-                      '%s.%s' % (prev_missing,
-                                 datetime.datetime.fromtimestamp(os.stat(prev_missing).st_mtime).\
-                                     strftime('%y%m%d')
-                                )
-                      )
-                 )
-=======
         if config.config_dict().get('SaveCache'):
             prev_new_name = '%s.%s' % (prev_missing,
                                        datetime.datetime.fromtimestamp(
@@ -143,7 +132,6 @@
                     os.path.join(config.config_dict()['CacheLocation'],
                                  prev_new_name)
                    )
->>>>>>> 9f81cfec
 
     # Open a connection temporarily to make sure we only list good sites
     status_check = MySQL(config_file='/etc/my.cnf', db='dynamo', config_group='mysql-dynamo')
