--- conflicted
+++ resolved
@@ -303,11 +303,7 @@
 
             if not output:
                 LOG.warning('The following SQL statement failed: %s',
-<<<<<<< HEAD
-                          blocks_query % (line.strip(), site))
-=======
                             blocks_query % (line.strip(), site))
->>>>>>> 0367568e
                 LOG.warning('Most likely cause is dynamo update between the listing and now')
                 from_phedex = get_json('cmsweb.cern.ch', '/phedex/datasvc/json/prod/filereplicas',
                                        params={'node': site, 'LFN': line.strip()}, use_cert=True)
